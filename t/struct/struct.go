package main

import "fmt"

func incr() {
	var u User = User{
		id:  0,
		age: 5,
	}

	//u.age = u.age + 1
	u.age++
	fmt.Printf("%d\n", u.age)
}

func decr() {
	var u User = User{
		id:  0,
		age: 8,
	}

	u.age--
	fmt.Printf("%d\n", u.age)
}

func main() {
	var i int = 1
	var u User = User{
		id:  3,
		age: 2,
		p: point{
			x:6,
			y:7,
		},
	}
	fmt.Printf("%d\n", i)
	fmt.Printf("%d\n", u.age)
	fmt.Printf("%d\n", u.id)

	u.id = 4
	fmt.Printf("%d\n", u.id)

	u = User{id: 3, age: 5}
	fmt.Printf("%d\n", u.age)

<<<<<<< HEAD
	incr()
	decr()
=======
	fmt.Printf("%d\n", u.p.x)
	u.p.x = 6
	fmt.Printf("%d\n", u.p.x)
>>>>>>> 4ed158d0
}

type User struct {
	id  int
	age int
	p point
}

type point struct {
	x int
	y int
}<|MERGE_RESOLUTION|>--- conflicted
+++ resolved
@@ -20,16 +20,16 @@
 	}
 
 	u.age--
-	fmt.Printf("%d\n", u.age)
+	fmt.Printf("%d\n", u.age) // 7
 }
 
-func main() {
+func f1() {
 	var i int = 1
 	var u User = User{
 		id:  3,
 		age: 2,
 		p: point{
-			x:6,
+			x:8,
 			y:7,
 		},
 	}
@@ -43,16 +43,31 @@
 	u = User{id: 3, age: 5}
 	fmt.Printf("%d\n", u.age)
 
-<<<<<<< HEAD
 	incr()
 	decr()
-=======
-	fmt.Printf("%d\n", u.p.x)
-	u.p.x = 6
-	fmt.Printf("%d\n", u.p.x)
->>>>>>> 4ed158d0
+
 }
 
+func f2() {
+	var u User = User{
+		id:  3,
+		age: 2,
+		p: point{
+			x:8,
+			y:9,
+		},
+	}
+
+	fmt.Printf("%d\n", u.p.x) // 8
+	fmt.Printf("%d\n", u.p.y) // 9
+	u.p.y = 10
+	fmt.Printf("%d\n", u.p.y) // 10
+}
+
+func main() {
+	f1()
+	f2()
+}
 type User struct {
 	id  int
 	age int
