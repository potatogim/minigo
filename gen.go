package main

import (
	"fmt"
	"strings"
)

/**
  Intel® 64 and IA-32 Architectures Software Developer’s Manual
  Combined Volumes: 1, 2A, 2B, 2C, 2D, 3A, 3B, 3C, 3D and 4

  3.4.1.1 General-Purpose Registers in 64-Bit Mode

  In 64-bit mode, there are 16 general purpose registers and the default operand size is 32 bits.
  However, general-purpose registers are able to work with either 32-bit or 64-bit operands.
  If a 32-bit operand size is specified: EAX, EBX, ECX, EDX, EDI, ESI, EBP, ESP, R8D - R15D are available.
  If a 64-bit operand size is specified: RAX, RBX, RCX, RDX, RDI, RSI, RBP, RSP, R8-R15 are available.
  R8D-R15D/R8-R15 represent eight new general-purpose registers.
  All of these registers can be accessed at the byte, word, dword, and qword level.
  REX prefixes are used to generate 64-bit operand sizes or to reference registers R8-R15.
*/

var retRegi = [14]string{
	"rax", "rbx", "rcx", "rdx", "rdi", "rsi", "r8", "r9", "r10", "r11", "r12", "r13", "r14", "r15",
}

var RegsForCall = [...]string{"rdi", "rsi", "rdx", "rcx", "r8", "r9"}

const IntSize = 8 // 64-bit (8 bytes)

var hiddenArrayId = 1

func getHidddenArrayId() int {
	r := hiddenArrayId
	hiddenArrayId++
	return r
}

func emit(format string, v ...interface{}) {
	fmt.Printf("\t"+format+"\n", v...)
}

func emitComment(format string, v ...interface{}) {
	fmt.Printf("/* "+format+" */\n", v...)
}

func emitLabel(format string, v ...interface{}) {
	fmt.Printf(format+"\n", v...)
}

// Mytype.method -> Mytype#method

func getMethodUniqueName(gtype *Gtype, fname identifier) string {
	assertNotNil(gtype != nil, nil)
	var typename identifier
	if gtype.typ == G_POINTER {
		typename = gtype.origType.relation.name
	} else {
		typename = gtype.relation.name
	}
	return string(typename) + "$" + string(fname)
}

// main.f1 -> main.f1
func getPackagedFuncName(pkg identifier, fname string) IrStaticCall {
	if pkg == "libc" {
		return IrStaticCall(fname)
	}

	return IrStaticCall(fmt.Sprintf("%s.%s", pkg, fname))
}

func (f *DeclFunc) getUniqueName() IrStaticCall {
	if f.receiver != nil {
		// method
		return getPackagedFuncName(f.pkg, getMethodUniqueName(f.receiver.gtype, f.fname))
	}

	// other functions
	return getPackagedFuncName(f.pkg, string(f.fname))
}

func (f *DeclFunc) emitPrologue() {
	uniquName := f.getUniqueName()
	emitLabel("%s:", uniquName)
	emit("push %%rbp")
	emit("mov %%rsp, %%rbp")

	// calc offset
	var offset int
	var params []*ExprVariable
	if f.receiver != nil {
		params = []*ExprVariable{f.receiver}
		for _, param := range f.params {
			params = append(params, param)
		}
	} else {
		params = f.params
	}

	for i, param := range params {
		if i == 0 {
			emit("# Allocating stack for params")
		}
		offset -= IntSize
		param.offset = offset
		emit("push %%%s", RegsForCall[i])
	}

	var localarea int
	for i, lvar := range f.localvars {
		if i == 0 {
			emit("# Allocating stack for localvars")
		}
		if lvar.gtype == nil {
			debugf("%s has nil gtype ", lvar)
		}
		size := lvar.gtype.getSize()
		assert(size != 0, lvar.token(), "size should  not be zero:"+lvar.gtype.String())
		loff := align(size, 8)
		localarea -= loff
		offset -= loff
		lvar.offset = offset
		emit("# offset %d for variable \"%s\" of %s", offset, lvar.varname, lvar.gtype)
		//debugf("set offset %d to lvar %s, type=%s", lvar.offset, lvar.varname, lvar.gtype)
	}
	if localarea != 0 {
		emit("sub $%d, %%rsp # total stack size", -localarea)
	}

	emit("")
}

func align(n int, m int) int {
	remainder := n % m
	if remainder == 0 {
		return n
	} else {
		return n - remainder + m
	}
}

func emitFuncEpilogue() {
	emit("")
	emit("leave")
	emit("ret")
	emit("")
}

func (ast *ExprNumberLiteral) emit() {
	emit("mov	$%d, %%rax", ast.val)
}

func (ast *ExprStringLiteral) emit() {
	emit("lea .%s(%%rip), %%rax", ast.slabel)
}

func loadStructField(strct Expr, field *Gtype, offset int) {
	emit("# loadStructField")
	switch strct.(type) {
	case *Relation:
		rel := strct.(*Relation)
		assertNotNil(rel.expr != nil, nil)
		variable, ok := rel.expr.(*ExprVariable)
		assert(ok, nil, "rel is a variable")
		loadStructField(variable, field, offset)
	case *ExprVariable:
		variable := strct.(*ExprVariable)
		if field.typ == G_ARRAY {
			variable.emitAddress(field.offset)
		} else {
			if variable.isGlobal {
				emit("mov %s+%d(%%rip), %%rax # ", variable.varname, field.offset+offset)
			} else {
				emit("mov %d(%%rbp), %%rax", variable.offset+field.offset+offset)
			}
		}
	case *ExprStructField: // strct.field.field
		a := strct.(*ExprStructField)
		strcttype := a.strct.getGtype().relation.gtype
		assert(strcttype.size > 0, a.token(), "struct size should be > 0")
		field2 := strcttype.getField(a.fieldname)
		loadStructField(a.strct, field2, offset+field.offset)
	case *ExprIndex: // array[1].field
		indexExpr := strct.(*ExprIndex)
		loadCollectIndex(indexExpr.collection, indexExpr.index, offset+field.offset)
	default:
		// funcall().field
		// methodcall().field
		// *ptr.field
		// (MyStruct{}).field
		// (&MyStruct{}).field
		TBI(strct.token(), "unable to handle %T", strct)
	}

}

func (a *ExprStructField) emitAddress() {
	strcttype := a.strct.getGtype().origType.relation.gtype
	field := strcttype.getField(a.fieldname)
	a.strct.emit()
	emit("add $%d, %%rax", field.offset)
}

func (a *ExprStructField) emit() {
	emit("# ExprStructField.emit()")
	switch a.strct.getGtype().typ {
	case G_POINTER: // pointer to struct
		strcttype := a.strct.getGtype().origType.relation.gtype
		// very dirty hack
		if strcttype.size == undefinedSize {
			strcttype.calcStructOffset()
		}
		field := strcttype.getField(a.fieldname)
		a.strct.emit()
		emit("add $%d, %%rax", field.offset)
		emit("mov (%%rax), %%rax")
	case G_REL: // struct
		strcttype := a.strct.getGtype().relation.gtype
		assert(strcttype.size > 0, a.token(), "struct size should be > 0")
		field := strcttype.getField(a.fieldname)
		loadStructField(a.strct, field, 0)
	default:
		errorft(a.token(), "internal error: bad gtype %s", a.strct.getGtype())
	}
}

func (ast *ExprVariable) emit() {
	emit("# emit variable")
	if ast.gtype.typ == G_ARRAY {
		ast.emitAddress(0)
		return
	} else if ast.gtype.typ == G_REL && ast.gtype.relation.gtype.typ == G_INTERFACE {
		if ast.isGlobal {
			emit("mov %s+%d(%%rip), %%rcx", ast.varname, ptrSize + ptrSize)
			emit("mov %s+%d(%%rip), %%rbx", ast.varname, ptrSize)
			emit("mov %s(%%rip), %%rax", ast.varname)
		} else {
			emit("mov %d(%%rbp), %%rcx", ast.offset + ptrSize + ptrSize)
			emit("mov %d(%%rbp), %%rbx", ast.offset + ptrSize)
			emit("mov %d(%%rbp), %%rax", ast.offset)
		}
		return
	}

	if ast.isGlobal {
		emit("mov %s(%%rip), %%rax", ast.varname)
	} else {
		if ast.offset == 0 {
			errorft(ast.token(), "offset should not be zero for localvar %s", ast.varname)
		}
		switch {
		case ast.getGtype().typ == G_SLICE:
			emit("#   emit slice variable")
			emit("mov %d(%%rbp), %%rax", ast.offset)
			emit("mov %d(%%rbp), %%rbx", ast.offset+ptrSize)
			emit("mov %d(%%rbp), %%rcx", ast.offset+ptrSize+IntSize)
		case ast.getGtype().typ == G_MAP:
			emit("#   emit slice variable")
			emit("mov %d(%%rbp), %%rax", ast.offset)
			emit("mov %d(%%rbp), %%rbx", ast.offset+ptrSize)
			emit("mov %d(%%rbp), %%rcx", ast.offset+ptrSize+IntSize)
		default:
			emit("mov %d(%%rbp), %%rax", ast.offset)
		}
	}
}

func (variable *ExprVariable) emitAddress(offset int) {
	if variable.isGlobal {
		emit("lea %s+%d(%%rip), %%rax", variable.varname, offset)
	} else {
		if variable.offset == 0 {
			errorft(variable.token(), "offset should not be zero for localvar %s", variable.varname)
		}
		emit("lea %d(%%rbp), %%rax", variable.offset+offset)
	}
}

func (rel *Relation) emit() {
	if rel.expr == nil {
		errorft(rel.token(), "rel.expr is nil: %s", rel.name)
	}
	rel.expr.emit()
}

func (ast *ExprConstVariable) emit() {
	assertNotNil(ast.val != nil, nil)
	rel, ok := ast.val.(*Relation)
	if ok && rel.expr == eIota {
		// replace the iota expr by a index number
		val := &ExprNumberLiteral{
			val: ast.iotaIndex,
		}
		val.emit()
	} else {
		ast.val.emit()
	}
}

func emit_comp_primitive(inst string, binop *ExprBinop) {
	binop.left.emit()
	emit("push %%rax")
	binop.right.emit()
	emit("pop %%rcx")
	emit("cmp %%rax, %%rcx") // right, left
	emit("%s %%al", inst)
	emit("movzb %%al, %%eax")
}

var labelSeq = 0

func makeLabel() string {
	r := fmt.Sprintf(".L%d", labelSeq)
	labelSeq++
	return r
}

func (ast *StmtInc) emit() {
	emitIncrDecl("add", ast.operand)
}
func (ast *StmtDec) emit() {
	emitIncrDecl("sub", ast.operand)
}

// https://golang.org/ref/spec#IncDecStmt
// As with an assignment, the operand must be addressable or a map index expression.
func emitIncrDecl(inst string, operand Expr) {
	operand.emit()
	emit("%s $1, %%rax", inst)

	left := operand
	emitSave(left)
}

// e.g. *x = 1, or *x++
func (uop *ExprUop) emitSave() {
	emit("# *ExprUop.emitSave()")
	assert(uop.op == "*", uop.tok, "uop op should be *")
	emit("push %%rax")
	uop.operand.emit()
	emit("mov %%rax, %%rcx")
	emit("pop %%rax")
	reg := getReg(uop.operand.getGtype().getSize())
	emit("mov %%%s, (%%rcx)", reg)

}

// e.g. x = 1
func (rel *Relation) emitSave() {
	if rel.expr == nil {
		errorft(rel.token(), "left.rel.expr is nil")
	}
	variable := rel.expr.(*ExprVariable)
	variable.emitOffsetSave(variable.getGtype().getSize(), 0)
}

func (variable *ExprVariable) emitOffsetSave(size int, offset int) {
	emit("# ExprVariable.emitOffsetSave")
	assert(0 <= size && size <= 8, variable.token(), fmt.Sprintf("invalid size %d", size))
	if variable.getGtype().typ == G_POINTER && offset > 0 {
		assert(variable.getGtype().typ == G_POINTER, variable.token(), "")
		emit("push %%rax # save the value")
		variable.emit()
		emit("mov %%rax, %%rcx")
		emit("add $%d, %%rcx", offset)
		emit("pop %%rax")
		emit("mov %%rax, (%%rcx)")
		return
	}
	if variable.isGlobal {
		emitGsave(size, variable.varname, offset)
	} else {
		emitLsave(size, variable.offset+offset)
	}
}

func (variable *ExprVariable) emitOffsetLoad(size int, offset int) {
	assert(0 <= size && size <= 8, variable.token(), "invalid size")
	if variable.isGlobal {
		emitGload(size, variable.varname, offset)
	} else {
		emitLload(size, variable.offset+offset)
	}
}

func (ast *ExprUop) emit() {
	//debugf("emitting ExprUop")
	if ast.op == "&" {
		switch ast.operand.(type) {
		case *Relation:
			rel := ast.operand.(*Relation)
			vr, ok := rel.expr.(*ExprVariable)
			if !ok {
				errorft(ast.token(), "rel is not an variable")
			}
			vr.emitAddress(0)
		case *ExprStructLiteral:
			e := ast.operand.(*ExprStructLiteral)
			assert(e.invisiblevar.offset != 0, nil, "ExprStructLiteral's invisible var has offset")
			assignToStruct(e.invisiblevar, e)
			// @TODO handle global vars
			emit("lea %d(%%rbp), %%rax", e.invisiblevar.offset)
		case *ExprStructField:
			e := ast.operand.(*ExprStructField)
			e.emitAddress()
		default:
			errorft(ast.token(), "Unknown type: %T", ast.operand)
		}
	} else if ast.op == "*" {
		// dereferene of a pointer
		//debugf("dereferene of a pointer")
		//rel, ok := ast.operand.(*Relation)
		//debugf("operand:%s", rel)
		//vr, ok := rel.expr.(*ExprVariable)
		//assert(ok, nil, "operand is a rel")
		ast.operand.emit()
		emit("mov (%%rax), %%rcx")
		emit("mov %%rcx, %%rax")
	} else if ast.op == "!" {
		ast.operand.emit()
		emit("mov $0, %%rcx")
		emit("cmp %%rax, %%rcx")
		emit("sete %%al")
		emit("movzb %%al, %%eax")
	} else if ast.op == "-" {
		// delegate to biop
		// -(x) -> (-1) * (x)
		left := &ExprNumberLiteral{val: -1}
		binop := &ExprBinop{
			op:    "*",
			left:  left,
			right: ast.operand,
		}
		binop.emit()
	} else {
		errorft(ast.token(), "unable to handle uop %s", ast.op)
	}
	//debugf("end of emitting ExprUop")

}

func (binop *ExprBinop) emitCompareStrings() {
	var equal bool
	switch binop.op {
	case "<":
		TBI(binop.token(), "")
	case ">":
		TBI(binop.token(), "")
	case "<=":
		TBI(binop.token(), "")
	case ">=":
		TBI(binop.token(), "")
	case "!=":
		equal = false
	case "==":
		equal = true
	}

	binop.left.emit()
	emit("push %%rax")
	binop.right.emit()
	emit("pop %%rcx")
	emit("# rax = right, rcx = left")
	emitStringsEqual(equal,"%rcx", "%rax")
}

// call strcmp
func emitStringsEqual(equal bool, leftReg string, rightReg string) {
	emit("mov %s, %%rsi", leftReg)
	emit("mov %s, %%rdi", rightReg)
	emit("mov $0, %%rax")
	emit("call strcmp")
	emit("cmp $0, %%rax") // retval == 0
	if equal {
		emit("sete %%al")
	} else {
		emit("setne %%al")
	}
	emit("movzb %%al, %%eax")
}

func (binop *ExprBinop) emitComp() {
	switch {
	case binop.left.getGtype().typ == G_STRING ||
		(binop.left.getGtype().typ == G_REL && binop.left.getGtype().relation.gtype.typ == G_STRING):
		binop.emitCompareStrings()
		return
	}

	var instruction string
	switch binop.op {
	case "<":
		instruction = "setl"
	case ">":
		instruction = "setg"
	case "<=":
		instruction = "setle"
	case ">=":
		instruction = "setge"
	case "!=":
		instruction = "setne"
	case "==":
		instruction = "sete"
	}

	emit_comp_primitive(instruction, binop)
}

func (ast *ExprBinop) emit() {
	switch ast.op {
	case "<", ">", "<=", ">=", "!=", "==":
		ast.emitComp()
		return
	case "&&":
		labelEnd := makeLabel()
		ast.left.emit()
		emit("test %%rax, %%rax")
		emit("mov $0, %%rax")
		emit("je %s", labelEnd)
		ast.right.emit()
		emit("test %%rax, %%rax")
		emit("mov $0, %%rax")
		emit("je %s", labelEnd)
		emit("mov $1, %%rax")
		emit("%s:", labelEnd)
		return
	case "||":
		labelEnd := makeLabel()
		ast.left.emit()
		emit("test %%rax, %%rax")
		emit("mov $1, %%rax")
		emit("jne %s", labelEnd)
		ast.right.emit()
		emit("test %%rax, %%rax")
		emit("mov $1, %%rax")
		emit("jne %s", labelEnd)
		emit("mov $0, %%rax")
		emit("%s:", labelEnd)
		return
	}
	ast.left.emit()
	emit("push %%rax")
	ast.right.emit()
	emit("mov %%rax, %%rcx")
	emit("pop %%rax")
	if ast.op == "+" {
		emit("add	%%rcx, %%rax")
	} else if ast.op == "-" {
		emit("sub	%%rcx, %%rax")
	} else if ast.op == "*" {
		emit("imul	%%rcx, %%rax")
	} else if ast.op == "%" {
		emit("mov $0, %%rdx # init %%rdx")
		emit("div %%rcx")
		emit("mov %%rdx, %%rax")
	} else if ast.op == "/" {
		emit("mov $0, %%rdx # init %%rdx")
		emit("mov $0, %%rdx")
		emit("div %%rcx")
	} else {
		errorft(ast.token(), "Unknown binop: %s", ast.op)
	}
}

// https://golang.org/ref/spec#Assignments
// A tuple assignment assigns the individual elements of a multi-valued operation to a list of variables.
// There are two forms.
//
// In the first,
// the right hand operand is a single multi-valued expression such as a function call, a channel or map operation, or a type assertion.
// The number of operands on the left hand side must match the number of values.
// For instance, if f is a function returning two values,
//
//	x, y = f()
//
// assigns the first value to x and the second to y.
//
// In the second form,
// the number of operands on the left must equal the number of expressions on the right,
// each of which must be single-valued, and the nth expression on the right is assigned to the nth operand on the left:
//
//  one, two, three = '一', '二', '三'
//
func (ast *StmtAssignment) emit() {
	emit("")
	emit("# Assignment")
	// the right hand operand is a single multi-valued expression
	// such as a function call, a channel or map operation, or a type assertion.
	// The number of operands on the left hand side must match the number of values.
	isOnetoOneAssignment := (len(ast.rights) > 1)
	if isOnetoOneAssignment {
		// a,b,c = expr1,expr2,expr3
		if len(ast.lefts) != len(ast.rights) {
			errorft(ast.token(), "number of exprs does not match")
		}

		for rightIndex, right := range ast.rights {
			left := ast.lefts[rightIndex]
			switch right.(type) {
			case *ExprFuncallOrConversion, *ExprMethodcall:
				rettypes := getRettypes(right)
				assert(len(rettypes) == 1, ast.token(), "return values should be one")
			}
			gtype := left.getGtype()
			switch {
			case gtype.typ == G_ARRAY:
				assignToArray(left, right)
			case gtype.typ == G_SLICE:
				assignToSlice(left, right)
			case gtype.typ == G_REL && gtype.relation.gtype.typ == G_STRUCT:
				assignToStruct(left, right)
			case gtype.typ == G_REL && gtype.relation.gtype.typ == G_INTERFACE:
				assignToInterface(left, right)
			default:
				// suppose primitive
				emitAssignPrimitive(left, right)
			}
		}
		return
	} else {
		// a,b,c = expr
		numLeft := len(ast.lefts)
		numRight := 0
		right := ast.rights[0]

		var leftsMayBeTwo bool // a(,b) := expr // map index or type assertion
		switch right.(type) {
		case *ExprFuncallOrConversion, *ExprMethodcall:
			rettypes := getRettypes(right)
			if isOnetoOneAssignment && len(rettypes) > 1 {
				errorft(ast.token(), "multivalue is not allowed")
			}
			numRight += len(rettypes)
		case *ExprTypeAssertion:
			leftsMayBeTwo = true
			numRight++
		case *ExprIndex:
			indexExpr := right.(*ExprIndex)
			if indexExpr.collection.getGtype().getPrimType() == G_MAP {
				// map get
				leftsMayBeTwo = true
			}
			numRight++
		default:
			numRight++
		}

		if leftsMayBeTwo {
			if numLeft > 2 {
				errorft(ast.token(), "number of exprs does not match")
			}
		} else {
			if numLeft != numRight {
				errorft(ast.token(), "number of exprs does not match: %d <=> %d", numLeft, numRight)
			}
		}

		left := ast.lefts[0]
		switch right.(type) {
		case *ExprFuncallOrConversion, *ExprMethodcall:
			rettypes := getRettypes(right)
			if len(rettypes) > 1 {
				// a,b,c = f()
				emit("# a,b,c = f()")
				right.emit()
				var retRegiLen int
				for _, rettype := range rettypes {
					retSize := rettype.getSize()
					if retSize < 8 {
						retSize = 8
					}
					retRegiLen += retSize / 8
				}
				emit("# retRegiLen=%d\n", retRegiLen)
				for i := retRegiLen - 1; i >= 0; i-- {
					emit("push %%%s # %d", retRegi[i], i)
				}
				for _, left := range ast.lefts {
					if left.getGtype().typ == G_SLICE {
						// @TODO: Does this work ?
						emitSave3Elements(left, 0)
					} else if left.getGtype().typ == G_REL && left.getGtype().relation.gtype.typ == G_INTERFACE {
						// @TODO: Does this work ?
						emitSaveInterface(left, 0)
					} else {
						emit("pop %%rax")
						emitSave(left)
					}
				}
				return
			}
		}

		gtype := left.getGtype()
		switch {
		case gtype == nil:
			// suppose left is "_"
			right.emit()
		case gtype.typ == G_ARRAY:
			assignToArray(left, right)
		case gtype.typ == G_SLICE:
			assignToSlice(left, right)
		case gtype.typ == G_REL && gtype.relation.gtype.typ == G_STRUCT:
			assignToStruct(left, right)
		case gtype.typ == G_REL && gtype.relation.gtype.typ == G_INTERFACE:
			assignToInterface(left, right)
		case gtype.getPrimType() == G_MAP:
			assignToMap(left, right)
		default:
			// suppose primitive
			emitAssignPrimitive(left, right)
		}
		if leftsMayBeTwo && len(ast.lefts) == 2 {
			okVariable := ast.lefts[1]
			// @TODO consider big data like slice, struct, etd
			emit("mov %%rbx, %%rax") // ok
			emitSave(okVariable)
		}
		return
	}

}

func emitAssignPrimitive(left Expr, right Expr) {
	assert(left.getGtype().getSize() <= 8, left.token(), fmt.Sprintf("invalid type for lhs: %s", left.getGtype()))
	assert(right != nil || right.getGtype().getSize() <= 8, right.token(), fmt.Sprintf("invalid type for rhs: %s", right.getGtype()))
	right.emit()   //   expr => %rax
	emitSave(left) //   %rax => memory
}

// Each left-hand side operand must be addressable,
// a map index expression,
// or (for = assignments only) the blank identifier.
func emitSave(left Expr) {
	switch left.(type) {
	case *Relation:
		left.(*Relation).emitSave()
	case *ExprIndex:
		left.(*ExprIndex).emitSave()
	case *ExprStructField:
		left.(*ExprStructField).emitSave()
	case *ExprUop:
		left.(*ExprUop).emitSave()
	default:
		left.dump()
		errorft(left.token(), "Unknown case %T", left)
	}
}

// m[k] = v
// append key and value to the tail of map data, and increment its length
func (e *ExprIndex) emitMapSet() {

	labelAppend := makeLabel()
	labelSave := makeLabel()

	// map get to check if exists
	e.emit()
	// jusdge update or append
	emit("cmp $0, %%rcx")
	emit("setne %%al")
	emit("movzb %%al, %%eax")
	emit("test %%rax, %%rax")
	emit("je %s  # jump to append if not found", labelAppend)

	// update
	emit("push %%rcx") // push address of the key
	emit("jmp %s", labelSave)

	// append
	emit("%s: # append to a map ", labelAppend)
	e.collection.emit() // emit pointer address to %rax
	emit("push %%rax # stash head address of mapData")

	// emit len of the map
	elen := &ExprLen{
		arg: e.collection,
	}
	elen.emit()
	emit("imul $%d, %%rax", 2*8) // distance from head to tail
	emit("pop %%rcx")            // head
	emit("add %%rax, %%rcx")     // now rcx is the tail address
	emit("push %%rcx")

	// map len++
	elen.emit()
	emit("add $1, %%rax")
	emitOffsetSave(e.collection, IntSize, ptrSize) // update map len

	// Save key and value
	emit("%s: # end loop", labelSave)
	e.index.emit()
	emit("push %%rax") // index value

	mapType := e.collection.getGtype()
	mapKeyType := mapType.mapKey

	if mapKeyType.isString() {
		emit("pop %%rcx")            // index value
		emit("pop %%rax")            // map tail address
		emit("mov %%rcx, (%%rax)")   // save indexvalue to malloced area
		emit("push %%rax")           // push map tail
	} else {
		// malloc(8)
		emit("mov $%d, %%rdi", 8) // malloc 8 bytes
		emit("mov $0, %%rax")
		emit("call .malloc")
		// %%rax : malloced address
		// stack : [map tail address, index value]
		emit("pop %%rcx")            // index value
		emit("mov %%rcx, (%%rax)")   // save indexvalue to malloced area
		emit("pop %%rcx")            // map tail address
		emit("mov %%rax, (%%rcx) #") // save index address to the tail
		emit("push %%rcx")           // push map tail
	}

	// save value

	// malloc(8)
	emit("mov $%d, %%rdi", 8) // malloc 8 bytes
	emit("mov $0, %%rax")
	emit("call .malloc")

	emit("pop %%rcx")           // map tail address
	emit("mov %%rax, 8(%%rcx)") // set malloced address to tail+8

	emit("pop %%rcx") // rhs value

	// save value
	emit("mov %%rcx, (%%rax)") // save value address to the malloced area
}

func (e *ExprIndex) emitSave() {
	emit("push %%rax") // push RHS value

	// load head address of the array
	// load index
	// multi index * size
	// calc address = head address + offset
	// copy value to the address

	collectionType := e.collection.getGtype()
	switch {
	case collectionType.typ == G_ARRAY, collectionType.typ == G_SLICE:
		e.collection.emit() // head address
	case collectionType.typ == G_MAP:
		e.emitMapSet()
		return
	default:
		TBI(e.token(), "unable to handle %s", collectionType)
	}

	emit("push %%rax # stash head address of collection")
	e.index.emit()
	emit("mov %%rax, %%rcx") // index
	elmType := collectionType.elementType
	size := elmType.getSize()
	assert(size > 0, nil, "size > 0")
	emit("mov $%d, %%rax # size of one element", size)
	emit("imul %%rcx, %%rax # index * size")
	emit("push %%rax # store index * size")
	emit("pop %%rcx # oad  index * size")
	emit("pop %%rbx # load address of variable")
	emit("add %%rcx , %%rbx # (index * size) + address")
	emit("pop %%rax # load RHS value")
	reg := getReg(size)
	emit("mov %%%s, (%%rbx) # finally save value to an element", reg)
}

func (e *ExprStructField) emitSave() {
	fieldType := e.getGtype()
	emitOffsetSave(e.strct, 8, fieldType.offset)
}

func (e *ExprStructField) emitOffsetLoad(size int, offset int) {
	rel, ok := e.strct.(*Relation)
	assert(ok, e.tok, "should be *Relation")
	vr, ok := rel.expr.(*ExprVariable)
	assert(ok, e.tok, "should be *ExprVariable")
	assert(vr.gtype.typ == G_REL, e.tok, "expect G_REL, but got "+vr.gtype.String())
	field := vr.gtype.relation.gtype.getField(e.fieldname)
	vr.emitOffsetLoad(size, field.offset+offset)
}

// rax: address
// rbx: len
// rcx: cap
func (e *ExprSliceLiteral) emit() {
	length := len(e.values)
	emitCallMalloc(e.gtype.getSize())
	emit("push %%rax")
	for i, value := range e.values {
		switch value.getGtype().getPrimType() {
		case G_INT,G_POINTER,G_STRING:
			value.emit()
			emit("pop %%rbx # head")
			emit("mov %%rax, %d(%%rbx)", IntSize * i)
			emit("push %%rbx # head")
		case G_INTERFACE,G_SLICE,G_MAP:
			//@TODO this logic is not tested.
			value.emit()
			emit("pop %%rdx # head")
			emit("mov %%rax, %d(%%rbx)", IntSize * i)
			emit("mov %%rbx, %d(%%rbx)", IntSize * i + ptrSize)
			emit("mov %%rcx, %d(%%rbx)", IntSize * i + ptrSize + ptrSize)
			emit("push %%rdx # head")
		default:
			TBI(e.token(), "")
		}
	}
	emit("pop %%rax # head")
	emit("mov $%d, %%rbx # len", length)
	emit("mov $%d, %%rcx # cap", length)
}

func (stmt *StmtIf) emit() {
	emit("# if")
	if stmt.simplestmt != nil {
		stmt.simplestmt.emit()
	}
	stmt.cond.emit()
	emit("test %%rax, %%rax")
	if stmt.els != nil {
		labelElse := makeLabel()
		labelEndif := makeLabel()
		emit("je %stmt  # jump if 0", labelElse)
		emit("# then block")
		stmt.then.emit()
		emit("jmp %stmt # jump to endif", labelEndif)
		emit("# else block")
		emit("%stmt:", labelElse)
		stmt.els.emit()
		emit("# endif")
		emit("%stmt:", labelEndif)
	} else {
		// no else block
		labelEndif := makeLabel()
		emit("je %stmt  # jump if 0", labelEndif)
		emit("# then block")
		stmt.then.emit()
		emit("# endif")
		emit("%stmt:", labelEndif)
	}
}

func (stmt *StmtSwitch) emit() {

	emit("#")
	emit("# switch statement")
	labelEnd := makeLabel()
	var labels []string

	// switch (expr) {
	if stmt.cond != nil {
		emit("# the subject expression")
		stmt.cond.emit()
		emit("push %%rax")
		emit("#")
	}

	// case exp1,exp2,..:
	//     stmt1;
	//     stmt2;
	//     ...
	for i, caseClause := range stmt.cases {
		emit("# case %d", i)
		myCaseLabel := makeLabel()
		labels = append(labels, myCaseLabel)
		if stmt.isTypeSwitch {
			// compare type
			for _, gtype := range caseClause.gtypes {
				typeLabel := groot.getTypeLabel(gtype)
				emit("lea .%s(%%rip), %%rax # type: %s", typeLabel, gtype)
				emit("pop %%rcx # the subject type")
				emit("push %%rcx # the subject value")
				emitStringsEqual(true, "%rax", "%rcx")
				emit("test %%rax, %%rax")
				emit("jne %s # jump if matches", myCaseLabel)
			}
		} else {
			for _, e := range caseClause.exprs {
				e.emit()
				emit("pop %%rcx # the subject value")
				emit("cmp %%rax, %%rcx") // right, left
				emit("sete %%al")
				emit("movzb %%al, %%eax")
				emit("test %%rax, %%rax")
				emit("jne %s # jump if matches", myCaseLabel)
				emit("push %%rcx # the subject value")
			}
		}
	}

	var defaultLabel string
	if stmt.dflt == nil {
		emit("jmp %s", labelEnd)
	} else {
		emit("# default")
		defaultLabel = makeLabel()
		emit("jmp %s", defaultLabel)
	}

	emit("pop %%rax # destroy the subject value")
	emit("#")
	for i, caseClause := range stmt.cases {
		emit("# case stmts")
		emit("%s:", labels[i])
		caseClause.compound.emit()
		emit("jmp %s", labelEnd)
	}

	if stmt.dflt != nil {
		emit("%s:", defaultLabel)
		stmt.dflt.emit()
	}

	emit("%s: # end of switch", labelEnd)
}

func (f *StmtFor) emitRangeForMap() {
	emit("# for range %T", f.rng.rangeexpr.getGtype())
	assertNotNil(f.rng.indexvar != nil, f.rng.tok)
	labelBegin := makeLabel()
	f.labelEndBlock = makeLabel()
	f.labelEndLoop = makeLabel()

	mapCounter := &Relation{
		name: "",
		expr: f.rng.invisibleMapCounter,
	}
	// counter = 0
	initstmt := &StmtAssignment{
		lefts: []Expr{
			mapCounter,
		},
		rights: []Expr{
			&ExprNumberLiteral{
				val: 0,
			},
		},
	}
	emit("# init index")
	initstmt.emit()

	emit("%s: # begin loop ", labelBegin)

	// counter < len(list)
	condition := &ExprBinop{
		op:   "<",
		left: mapCounter, // i
		// @TODO
		// The range expression x is evaluated once before beginning the loop
		right: &ExprLen{
			arg: f.rng.rangeexpr, // len(expr)
		},
	}
	condition.emit()
	emit("test %%rax, %%rax")
	emit("je %s  # if false, exit loop", f.labelEndLoop)

	// set key and value
	mapCounter.emit()
	emit("imul $16, %%rax")
	emit("push %%rax")
	f.rng.rangeexpr.emit() // emit address of map data head
	mapType := f.rng.rangeexpr.getGtype()
	mapKeyType := mapType.mapKey

	emit("pop %%rcx")
	emit("add %%rax, %%rcx")
	emit("mov (%%rcx), %%rax")
	if !mapKeyType.isString() {
		emit("mov (%%rax), %%rax")
	}
	f.rng.indexvar.emitSave()

	if f.rng.valuevar != nil {
		emit("# Setting valuevar")
		emit("## rangeexpr.emit()")
		f.rng.rangeexpr.emit()
		emit("mov %%rax, %%rcx")

		emit("## mapCounter.emit()")
		mapCounter.emit()

		emit("## eval value")
		emit("imul $16, %%rax")
		emit("add $8, %%rax")
		emit("add %%rax, %%rcx")
		emit("mov (%%rcx), %%rax")
		emit("mov (%%rax), %%rax")
		f.rng.valuevar.emitSave()

	}

	f.block.emit()
	emit("%s: # end block", f.labelEndBlock)

	// counter++
	indexIncr := &StmtInc{
		operand: mapCounter,
	}
	indexIncr.emit()

	emit("jmp %s", labelBegin)
	emit("%s: # end loop", f.labelEndLoop)
}

func (f *StmtFor) emitRangeForList() {
	emit("# for range %T", f.rng.rangeexpr.getGtype())
	assertNotNil(f.rng.indexvar != nil, f.rng.tok)
	assert(f.rng.rangeexpr.getGtype().typ == G_ARRAY || f.rng.rangeexpr.getGtype().typ == G_SLICE, f.rng.tok, "rangeexpr should be G_ARRAY or G_SLICE")

	labelBegin := makeLabel()
	f.labelEndBlock = makeLabel()
	f.labelEndLoop = makeLabel()

	// check if 0 == len(list)
	conditionEmpty := &ExprBinop{
		op:   "==",
		left: &ExprNumberLiteral{
			val: 0,
		},
		right: &ExprLen{
			arg: f.rng.rangeexpr, // len(expr)
		},
	}
	conditionEmpty.emit()
	emit("test %%rax, %%rax")
	emit("jne %s  # if true, go to loop end", f.labelEndLoop)

	// i = 0
	initstmt := &StmtAssignment{
		lefts: []Expr{
			f.rng.indexvar,
		},
		rights: []Expr{
			&ExprNumberLiteral{
				val: 0,
			},
		},
	}
	emit("# init index")
	initstmt.emit()

	// v = s[i]
	var assignVar *StmtAssignment
	if f.rng.valuevar != nil {
		assignVar = &StmtAssignment{
			lefts: []Expr{
				f.rng.valuevar,
			},
			rights: []Expr{
				&ExprIndex{
					collection: f.rng.rangeexpr,
					index:      f.rng.indexvar,
				},
			},
		}
		assignVar.emit()
	}

	emit("%s: # begin loop ", labelBegin)

	// i < len(list)
	condition := &ExprBinop{
		op:   "<",
		left: f.rng.indexvar, // i
		// @TODO
		// The range expression x is evaluated once before beginning the loop
		right: &ExprLen{
			arg: f.rng.rangeexpr, // len(expr)
		},
	}
	condition.emit()
	emit("test %%rax, %%rax")
	emit("je %s  # if false, go to loop end", f.labelEndLoop)

	f.block.emit()
	emit("%s: # end block", f.labelEndBlock)

	// i++
	indexIncr := &StmtInc{
		operand: f.rng.indexvar,
	}
	indexIncr.emit()

	// v = s[i]
	if f.rng.valuevar != nil {
		assignVar.emit()
	}
	emit("jmp %s", labelBegin)
	emit("%s: # end loop", f.labelEndLoop)
}

func (f *StmtFor) emitForClause() {
	assertNotNil(f.cls != nil, nil)
	labelBegin := makeLabel()
	f.labelEndBlock = makeLabel()
	f.labelEndLoop = makeLabel()

	if f.cls.init != nil {
		f.cls.init.emit()
	}
	emit("%s: # begin loop ", labelBegin)
	if f.cls.cond != nil {
		f.cls.cond.emit()
		emit("test %%rax, %%rax")
		emit("je %s  # jump if false", f.labelEndLoop)
	}
	f.block.emit()
	emit("%s: # end block", f.labelEndBlock)
	if f.cls.post != nil {
		f.cls.post.emit()
	}
	emit("jmp %s", labelBegin)
	emit("%s: # end loop", f.labelEndLoop)
}

func (f *StmtFor) emit() {
	if f.rng != nil {
		if f.rng.rangeexpr.getGtype().typ == G_MAP {
			f.emitRangeForMap()
		} else {
			f.emitRangeForList()
		}
		return
	}
	f.emitForClause()
}

func (stmt *StmtReturn) emit() {
	if len(stmt.exprs) == 0 {
		emit("mov $0, %%rax")
		emit("leave")
		emit("ret")
		return
	}

	if len(stmt.exprs) > 7 {
		TBI(stmt.token(), "too many number of arguments")
	}

	var retRegiIndex int
	if len(stmt.exprs) == 1 {
		expr := stmt.exprs[0]
		expr.emit()
		if expr.getGtype() == nil && stmt.rettypes[0].typ == G_SLICE {
			emit("mov $0, %%rbx")
			emit("mov $0, %%rcx")
		}
		emit("leave")
		emit("ret")
		return
	}
	for i, rettype := range stmt.rettypes {
		expr := stmt.exprs[i]
		expr.emit()
		//		rettype := stmt.rettypes[i]
		if expr.getGtype() == nil && rettype.typ == G_SLICE {
			emit("mov $0, %%rbx")
			emit("mov $0, %%rcx")
		}
		size := rettype.getSize()
		if size < 8 {
			size = 8
		}
		var num64bit int = size / 8 // @TODO odd size
		for j := 0; j < num64bit; j++ {
			emit("push %%%s", retRegi[num64bit-1-j])
			retRegiIndex++
		}
	}
	for i := 0; i < retRegiIndex; i++ {
		emit("pop %%%s", retRegi[retRegiIndex-1-i])
	}

	emit("leave")
	emit("ret")
}

func getReg(regSize int) string {
	var reg string
	switch regSize {
	case 1:
		reg = "al"
	case 8:
		reg = "rax"
	default:
		errorf("Unexpected reg size %d", regSize)

	}
	return reg
}

func emitLsave(regSize int, loff int) {
	reg := getReg(regSize)
	emit("mov %%%s, %d(%%rbp)", reg, loff)
}

func emitGsave(regSize int, varname identifier, offset int) {
	reg := getReg(regSize)
	emit("mov %%%s, %s+%d(%%rip)", reg, varname, offset)
}

func emitLload(regSize int, loff int) {
	reg := getReg(regSize)
	emit("mov %d(%%rbp), %%%s", loff, reg)
}

func emitGload(regSize int, varname identifier, offset int) {
	reg := getReg(regSize)
	emit("mov %s+%d(%%rip), %%%s", varname, offset, reg)
}

func assignToStruct(lhs Expr, rhs Expr) {
	emit("# assignToStruct")
	if rel, ok := lhs.(*Relation); ok {
		lhs = rel.expr
	}
	assert(rhs == nil || (rhs.getGtype().typ == G_REL && rhs.getGtype().relation.gtype.typ == G_STRUCT),
		lhs.token(), "rhs should be struct type")
	// initializes with zero values
	for _, fieldtype := range lhs.getGtype().relation.gtype.fields {
		//debugf("%#v", fieldtype)
		switch {
		case fieldtype.typ == G_ARRAY:
			arrayType := fieldtype
			elementType := arrayType.elementType
			elmSize := arrayType.elementType.getSize()
			switch {
			case elementType.typ == G_REL && elementType.relation.gtype.typ == G_STRUCT:
				left := &ExprStructField{
					strct:     lhs,
					fieldname: fieldtype.fieldname,
				}
				assignToArray(left, nil)
			default:
				assert(0 <= elmSize && elmSize <= 8, lhs.token(), "invalid size")
				for i := 0; i < arrayType.length; i++ {
					emit("mov $0, %%rax")
					emitOffsetSave(lhs, elmSize, fieldtype.offset+i*elmSize)
				}
			}

		case fieldtype.typ == G_SLICE:
			emit("# initialize slice with a zero value")
			emit("push $0")
			emit("push $0")
			emit("push $0")
			emitSave3Elements(lhs, fieldtype.offset)
		case fieldtype.typ == G_MAP:
			emit("# initialize slice with a zero value")
			emit("push $0")
			emit("push $0")
			emit("push $0")
			emitSave3Elements(lhs, fieldtype.offset)
		case fieldtype.typ == G_REL && fieldtype.relation.gtype.typ == G_STRUCT:
			left := &ExprStructField{
				strct:     lhs,
				fieldname: fieldtype.fieldname,
			}
			assignToStruct(left, nil)
		case fieldtype.getPrimType() == G_INTERFACE:
			emit("push $0")
			emit("push $0")
			emit("push $0")
			emitSaveInterface(lhs, fieldtype.offset)
		default:
			emit("mov $0, %%rax")
			regSize := fieldtype.getSize()
			assert(0 < regSize && regSize <= 8, lhs.token(), fieldtype.String())
			emitOffsetSave(lhs, regSize, fieldtype.offset)
		}
	}

	if rhs == nil {
		return
	}
	variable := lhs

	structliteral, ok := rhs.(*ExprStructLiteral)
	assert(ok || rhs == nil, nil, fmt.Sprintf("invalid rhs: %T", rhs))
	strcttyp := structliteral.strctname.gtype

	// do assignment for each field
	for _, field := range structliteral.fields {
		emit("# .%s", field.key)
		fieldtype := strcttyp.getField(field.key)

		switch {
		case fieldtype.typ == G_ARRAY:
			initvalues, ok := field.value.(*ExprArrayLiteral)
			assert(ok, nil, "ok")
			fieldtype := strcttyp.getField(field.key)
			arrayType := fieldtype
			elementType := arrayType.elementType
			elmSize := elementType.getSize()
			switch {
			case elementType.typ == G_REL && elementType.relation.gtype.typ == G_STRUCT:
				left := &ExprStructField{
					strct:     lhs,
					fieldname: fieldtype.fieldname,
				}
				assignToArray(left, field.value)
			default:
				for i, val := range initvalues.values {
					val.emit()
					emitOffsetSave(variable, elmSize, fieldtype.offset+i*elmSize)
				}
			}
		case fieldtype.typ == G_SLICE:
			left := &ExprStructField{
				tok:       variable.token(),
				strct:     lhs,
				fieldname: field.key,
			}
			assignToSlice(left, field.value)
		case fieldtype.getPrimType() == G_INTERFACE:
			left := &ExprStructField{
				tok:       lhs.token(),
				strct:     lhs,
				fieldname: field.key,
			}
			assignToInterface(left, field.value)
		case fieldtype.typ == G_REL && fieldtype.relation.gtype.typ == G_STRUCT:
			left := &ExprStructField{
				tok:       variable.token(),
				strct:     lhs,
				fieldname: field.key,
			}
			assignToStruct(left, field.value)
		default:
			field.value.emit()

			regSize := fieldtype.getSize()
			assert(0 < regSize && regSize <= 8, variable.token(), fieldtype.String())
			emitOffsetSave(variable, regSize, fieldtype.offset)
		}
	}

}

const sliceOffsetForLen = 8

func emitOffsetSave(lhs Expr, size int, offset int) {
	switch lhs.(type) {
	case *Relation:
		rel := lhs.(*Relation)
		emitOffsetSave(rel.expr, size, offset)
	case *ExprVariable:
		variable := lhs.(*ExprVariable)
		variable.emitOffsetSave(size, offset)
	case *ExprStructField:
		structfield := lhs.(*ExprStructField)
		fieldType := structfield.getGtype()
		emitOffsetSave(structfield.strct, size, fieldType.offset+offset)
	case *ExprIndex:
		indexExpr := lhs.(*ExprIndex)
		emitCollectIndexSave(indexExpr.collection, indexExpr.index, offset)

	default:
		errorft(lhs.token(), "unkonwn type %T", lhs)
	}
}

func emitOffsetLoad(lhs Expr, size int, offset int) {
	switch lhs.(type) {
	case *Relation:
		rel := lhs.(*Relation)
		emitOffsetLoad(rel.expr, size, offset)
	case *ExprVariable:
		variable := lhs.(*ExprVariable)
		variable.emitOffsetLoad(size, offset)
	case *ExprStructField:
		structfield := lhs.(*ExprStructField)
		fieldType := structfield.getGtype()
		emitOffsetLoad(structfield.strct, size, fieldType.offset+offset)
	case *ExprIndex:
		//  e.g. arrayLiteral.values[i].getGtype().getPrimType()
		indexExpr := lhs.(*ExprIndex)
		loadCollectIndex(indexExpr.collection, indexExpr.index, offset)
	case *ExprMethodcall:
		// @TODO this logic is temporarly. Need to be verified.
		mcall := lhs.(*ExprMethodcall)
		rettypes := mcall.getRettypes()
		assert(len(rettypes) == 1, lhs.token(), "rettype should be single")
		rettype := rettypes[0]
		assert(rettype.getPrimType() == G_POINTER, lhs.token(),"only pointer is supported")
		mcall.emit()
		emit("# START DEBUG")
		emit("add $%d, %%rax", offset)
		emit("mov (%%rax), %%rax")
	default:
		errorft(lhs.token(), "unkonwn type %T", lhs)
	}
}

func emitSaveInterface(lhs Expr, offset int) {
	switch lhs.(type) {
	case *Relation:
		rel := lhs.(*Relation)
		emitSaveInterface(rel.expr, offset)
	case *ExprVariable:
		variable := lhs.(*ExprVariable)
		variable.saveInterface(offset)
	case *ExprStructField:
		structfield := lhs.(*ExprStructField)
		fieldType := structfield.getGtype()
		emitSaveInterface(structfield.strct, fieldType.offset+offset)
	case *ExprIndex:
		TBI(lhs.token(), "Unable to assign to %T", lhs)
	default:
		errorft(lhs.token(), "unkonwn type %T", lhs)
	}
}

// take slice values from stack
func emitSave3Elements(lhs Expr, offset int) {
	switch lhs.(type) {
	case *Relation:
		rel := lhs.(*Relation)
		emitSave3Elements(rel.expr, offset)
	case *ExprVariable:
		variable := lhs.(*ExprVariable)
		variable.saveSlice(offset)
	case *ExprStructField:
		structfield := lhs.(*ExprStructField)
		fieldType := structfield.getGtype()
		emitSave3Elements(structfield.strct, fieldType.offset+offset)
	case *ExprIndex:
		indexExpr := lhs.(*ExprIndex)
		indexExpr.emitSave()
	default:
		errorft(lhs.token(), "unkonwn type %T", lhs)
	}
}

func emitCallMalloc(size int) {
	emit("mov $%d, %%rdi", size)
	emit("mov $0, %%rax")
	emit("call .malloc")
	// @TODO check malloc error
}

func assignToMap(lhs Expr, rhs Expr) {
	emit("# assignToMap")
	if rhs == nil {
		emit("# initialize map with a zero value")
		emit("push $0")
		emit("push $0")
		emit("push $0")
		emitSave3Elements(lhs, 0)
		return
	}
	switch rhs.(type) {
	case *ExprMapLiteral:
		emit("# map literal")

		lit := rhs.(*ExprMapLiteral)
		length := len(lit.elements)

		// allocaated address of the map head
		var size int
		if length == 0 {
			size = ptrSize * 2 * 256
		} else {
			size = length*ptrSize*2*2 // 2*2 = key+value x double
		}
		emitCallMalloc(size)
		emit("push %%rax") // map head

		mapType := rhs.getGtype()
		mapKeyType := mapType.mapKey

		for i, element := range lit.elements {
			// alloc key
			if mapKeyType.isString() {
				element.key.emit()
			} else {
				element.key.emit()
				emit("push %%rax") // value of key
				// call malloc for key
				emitCallMalloc(8)
				emit("pop %%rcx")          // value of key
				emit("mov %%rcx, (%%rax)") // save key to heap
			}

			emit("pop %%rbx")  // map head
			emit("mov %%rax, %d(%%rbx) #", i*2*8) // save key address
			emit("push %%rbx")  // map head

			element.value.emit()
			emit("push %%rax") // value of value
			// call malloc
			emitCallMalloc(8)
			emit("pop %%rcx")          // value of value
			emit("mov %%rcx, (%%rax)") // save value to heap


			emit("pop %%rbx") // map head
			emit("mov %%rax, %d(%%rbx) #", i*2*8+8)
			emit("push %%rbx")
		}

		emit("pop %%rax")
		emit("push %%rax")       // address (head of the heap)
		emit("push $%d", length) // len
		emit("push $%d", length) // cap
	case *Relation,*ExprVariable:
		rhs.emit()
		emit("push %%rax")
		emit("push %%rbx")
		emit("push %%rcx")
	case *ExprIndex:
		rhs.emit()
		TBI(rhs.token(), "")
	default:
		TBI(rhs.token(), "unable to handle %T", rhs)
	}
	emitSave3Elements(lhs, 0)
}

func convertDynamicTypeToInterface(dynamicValue Expr) {
	dynamicValue.emit()
	emit("push %%rax")
	emitCallMalloc(8)
	emit("pop %%rcx") // dynamicValue
	emit("mov %%rcx, (%%rax)") // store value to heap
	emit("push %%rax")  // address

	namedType := dynamicValue.getGtype()
	if namedType.typ == G_POINTER {
		namedType = namedType.origType.relation.gtype
	}
	assert(namedType.typeId > 0,  dynamicValue.token(), "no typeId")
	emit("mov $%d, %%rax # typeId", namedType.typeId)

	emit("push %%rax") // namedType id

	gtype := dynamicValue.getGtype()
	//debugf("dynamic type:%s", gtype)
	dtypeId,ok := groot.hashedTypes[gtype.String()]
	if !ok {
		//debugf("types:%#v", groot.hashedTypes)
		//debugf("gtype.origType.relation.pkg:%s", gtype.origType.relation.pkg)
		errorft(dynamicValue.token(), "type %s not found", gtype)
	}
	label := fmt.Sprintf("DT%d", dtypeId)
	emit("lea .%s, %%rax# dtype %s",label,  gtype.String())
	emit("push %%rax")

}

func isNil(e Expr) bool {
	rel, ok := e.(*Relation)
	if ok {
		_, isNil := rel.expr.(*ExprNilLiteral)
		return isNil
	}
	return false
}

func assignToInterface(lhs Expr, rhs Expr) {
	emit("# assignToInterface")
	if rhs == nil || isNil(rhs) {
		emit("# initialize interface with a zero value")
		emit("push $0")
		emit("push $0")
		emit("push $0")
		emitSaveInterface(lhs, 0)
		return
	}

	assert(rhs.getGtype() != nil,rhs.token(), fmt.Sprintf("rhs gtype is nil:%T", rhs))
	if rhs.getGtype().typ == G_REL && rhs.getGtype().relation.gtype.typ == G_INTERFACE {
		rhs.emit()
		emit("push %%rax")
		emit("push %%rbx")
		emit("push %%rcx")
		emitSaveInterface(lhs, 0)
		return
	}

	convertDynamicTypeToInterface(rhs)
	emitSaveInterface(lhs, 0)
}

func assignToSlice(lhs Expr, rhs Expr) {
	emit("# assignToSlice")
	//assert(rhs == nil || rhs.getGtype().typ == G_SLICE, nil, "should be a slice literal or nil")
	if rhs == nil {
		emit("# initialize slice with a zero value")
		emit("push $0")
		emit("push $0")
		emit("push $0")
		emitSave3Elements(lhs, 0)
		return
	}

	switch rhs.(type) {
	case *Relation:
		rel := rhs.(*Relation)
		if _, ok := rel.expr.(*ExprNilLiteral); ok {
			// already initialied above
			return
		}
		rvariable, ok := rel.expr.(*ExprVariable)
		assert(ok, nil, "ok")
		// copy address
		rvariable.emit()
		emit("push %%rax")

		// copy len
		emit("mov %d(%%rbp), %%rax", rvariable.offset+ptrSize)
		emit("push %%rax")

		// copy cap
		emit("mov %d(%%rbp), %%rax", rvariable.offset+ptrSize+sliceOffsetForLen)
		emit("push %%rax")
	case *ExprSliceLiteral:
		lit := rhs.(*ExprSliceLiteral)
		lit.emit()
		emit("push %%rax")
		emit("push %%rbx")
		emit("push %%rcx")
	case *ExprSlice:
		e := rhs.(*ExprSlice)
		e.emitToStack()
	case *ExprConversion:
		// https://golang.org/ref/spec#Conversions
		// Converting a value of a string type to a slice of bytes type
		// yields a slice whose successive elements are the bytes of the string.
		//
		// see also https://blog.golang.org/strings
		conversion := rhs.(*ExprConversion)
		assert(conversion.gtype.typ == G_SLICE, rhs.token(), "must be a slice of bytes")
		assert(conversion.expr.getGtype().typ == G_STRING || conversion.expr.getGtype().relation.gtype.typ == G_STRING, rhs.token(), "must be a string type, but got "+conversion.expr.getGtype().String())
		stringVarname, ok := conversion.expr.(*Relation)
		assert(ok, rhs.token(), "ok")
		stringVariable := stringVarname.expr.(*ExprVariable)
		stringVariable.emit()
		emit("push %%rax")
		strlen := stringVariable.getGtype().length
		emit("push $%d", strlen) // len
		emit("push $%d", strlen) // cap

	default:
		rhs.emit() // it should put values to rax,rbx,rcx
		emit("push %%rax")
		emit("push %%rbx")
		emit("push %%rcx")
	}

	emitSave3Elements(lhs, 0)
}

func (variable *ExprVariable) saveSlice(offset int) {
	emit("# *ExprVariable.saveSlice()")
	emit("pop %%rax")
	variable.emitOffsetSave(8, offset+ptrSize+sliceOffsetForLen)
	emit("pop %%rax")
	variable.emitOffsetSave(8, offset+ptrSize)
	emit("pop %%rax")
	variable.emitOffsetSave(8, offset)
}

func (variable *ExprVariable) saveInterface(offset int) {
	emit("# *ExprVariable.saveInterface()")
	emit("pop %%rax")
	variable.emitOffsetSave(8, offset+ptrSize+ptrSize)
	emit("pop %%rax")
	variable.emitOffsetSave(8, offset+ptrSize)
	emit("pop %%rax")
	variable.emitOffsetSave(8, offset)
}


// copy each element
func assignToArray(lhs Expr, rhs Expr) {
	emit("# assignToArray")
	if rel, ok := lhs.(*Relation); ok {
		lhs = rel.expr
	}

	arrayType := lhs.getGtype()
	elementType := arrayType.elementType
	elmSize := elementType.getSize()
	assert(rhs == nil || rhs.getGtype().typ == G_ARRAY, nil, "rhs should be array")
	switch {
	case elementType.typ == G_REL && elementType.relation.gtype.typ == G_STRUCT:
		//TBI
		for i := 0; i < arrayType.length; i++ {
			left := &ExprIndex{
				collection: lhs,
				index:      &ExprNumberLiteral{val: i},
			}
			if rhs == nil {
				assignToStruct(left, nil)
				continue
			}
			arrayLiteral, ok := rhs.(*ExprArrayLiteral)
			assert(ok, nil, "ok")
			assignToStruct(left, arrayLiteral.values[i])
		}
		return
	default: // prrimitive type
		for i := 0; i < arrayType.length; i++ {
			offsetByIndex := i * elmSize
			switch rhs.(type) {
			case nil:
				// assign zero values
				emit("mov $0, %%rax")
			case *ExprArrayLiteral:
				arrayLiteral := rhs.(*ExprArrayLiteral)
				if elementType.getPrimType() == G_INTERFACE {
					if i >= len(arrayLiteral.values) {
						// zero value
						emit("push $0")
						emit("push $0")
						emit("push $0")
						emitSaveInterface(lhs, offsetByIndex)
						continue
					} else if arrayLiteral.values[i].getGtype().getPrimType() != G_INTERFACE {
						// conversion of dynamic type => interface type
						dynamicValue :=  arrayLiteral.values[i]
						convertDynamicTypeToInterface(dynamicValue)
						emitSaveInterface(lhs, offsetByIndex)
						continue
					} else {
						arrayLiteral.values[i].emit()
						emitSaveInterface(lhs, offsetByIndex)
						continue
					}
				}

				if i >= len(arrayLiteral.values) {
					// zero value
					emit("mov $0, %%rax")
				} else {
					val := arrayLiteral.values[i]
					val.emit()
				}
			case *Relation:
				rel := rhs.(*Relation)
				arrayVariable, ok := rel.expr.(*ExprVariable)
				assert(ok, nil, "ok")
				arrayVariable.emitOffsetLoad(elmSize, offsetByIndex)
			case *ExprStructField:
				strctField := rhs.(*ExprStructField)
				strctField.emitOffsetLoad(elmSize, offsetByIndex)
			default:
				TBI(rhs.token(), "no supporetd %T", rhs)
			}

			emitOffsetSave(lhs, elmSize, offsetByIndex)
		}
	}
}

// for local var
func (decl *DeclVar) emit() {
	gtype := decl.variable.gtype
	switch {
	case gtype.typ == G_ARRAY:
		assignToArray(decl.varname, decl.initval)
	case gtype.typ == G_SLICE:
		assignToSlice(decl.varname, decl.initval)
	case gtype.typ == G_REL && gtype.relation.gtype.typ == G_STRUCT:
		assignToStruct(decl.varname, decl.initval)
	case gtype.getPrimType() == G_MAP:
		assignToMap(decl.varname, decl.initval)
	case gtype.typ == G_REL && gtype.relation.gtype.typ == G_INTERFACE:
		assignToInterface(decl.varname, decl.initval)
	default:
		assert(decl.variable.getGtype().getSize() <= 8, decl.token(), "invalid type:"+ gtype.String())
		// primitive types like int,bool,byte
		rhs := decl.initval
		if rhs == nil {
			// assign zero value
			rhs = &ExprNumberLiteral{}
		}
		rhs.emit()
		emitLsave(decl.variable.getGtype().getSize(), decl.variable.offset)
	}
}

func (decl *DeclType) emit() {
	// nothing to do
}

func (decl *DeclConst) emit() {
	// nothing to do
}

func (ast *StmtSatementList) emit() {
	for _, stmt := range ast.stmts {
		stmt.emit()
	}
}

func emitCollectIndexSave(array Expr, index Expr, offset int) {
	assert(array.getGtype().typ == G_ARRAY, array.token(), "should be array")
	elmType := array.getGtype().elementType
	emit("push %%rax # STACK 1 : the value") // stash value

	emit("# array.emit()")
	array.emit()                 // emit address
	emit("push %%rax # STACK 2") // store address of variable

	index.emit()
	emit("mov %%rax, %%rcx") // index

	size := elmType.getSize()
	assert(size > 0, nil, "size > 0")
	emit("mov $%d, %%rax    # size of one element", size)
	emit("imul %%rcx, %%rax # index * size")
	emit("push %%rax        # STACK 3 : store index * size")
	emit("pop %%rcx         # STACK 3: load  index * size")
	emit("pop %%rbx         # STACK 2 : load address of variable")
	emit("add %%rcx , %%rbx # (index * size) + address")
	if offset > 0 {
		emit("add $%d,  %%rbx # offset", offset)
	}
	emit("pop %%rax # STACK 1: restore the value")
	emit("mov %%rax, (%%rbx) # save the value")
	emit("")
}

func loadCollectIndex(array Expr, index Expr, offset int) {
	emit("# loadCollectIndex")
	if array.getGtype().typ == G_ARRAY {
		elmType := array.getGtype().elementType
		emit("# array.emit()")
		array.emit()       // emit address
		emit("push %%rax") // store address of variable

		index.emit()
		emit("mov %%rax, %%rcx") // index

		size := elmType.getSize()
		assert(size > 0, nil, "size > 0")
		emit("mov $%d, %%rax", size) // size of one element
		emit("imul %%rcx, %%rax")    // index * size
		emit("push %%rax")           // store index * size
		emit("pop %%rcx")            // load  index * size
		emit("pop %%rbx")            // load address of variable
		emit("add %%rcx , %%rbx")    // (index * size) + address
		if offset > 0 {
			emit("add $%d,  %%rbx", offset)
		}
		emit("mov (%%rbx), %%rax") // dereference the content of an emelment
	} else if array.getGtype().typ == G_SLICE {
		elmType := array.getGtype().elementType
		emit("# emit address of the low index")
		array.emit()       // eval pointer value
		emit("push %%rax") // store head address

		index.emit() // index
		emit("mov %%rax, %%rcx")

		size := elmType.getSize()
		assert(size > 0, nil, "size > 0")
		emit("mov $%d, %%rax", size) // size of one element
		emit("imul %%rcx, %%rax")    // set e.index * size => %rax
		emit("pop %%rbx")            // load head address
		emit("add %%rax , %%rbx")    // (e.index * size) + head address
		if offset > 0 {
			emit("add $%d,  %%rbx", offset)
		}
		emit("mov (%%rbx), %%rax") // dereference the content of an emelment

	} else if array.getGtype().getPrimType() == G_MAP {
		// e.g. x[key]
		emit("# emit map index expr")
		emit("# r10: map header address")
		emit("# r11: map len")
		emit("# r12: specified index value")
		emit("# r13: loop counter")

		// rax: found value (zero if not found)
		// rcx: ok (found: address of the index,  not found:0)
		_map := array
		emit("# emit mapData head address")
		_map.emit()
		emit("mov %%rax, %%r10 # copy head address")
		emitOffsetLoad(_map, IntSize, IntSize)
		emit("mov %%rax, %%r11 # copy len ")
		index.emit()
		emit("mov %%rax, %%r12 # index value")
		emitMapGet(array.getGtype(), true)
	} else if array.getGtype().getPrimType() == G_STRING {
		// https://golang.org/ref/spec#Index_expressions
		// For a of string type:
		//
		// a constant index must be in range if the string a is also constant
		// if x is out of range at run time, a run-time panic occurs
		// a[x] is the non-constant byte value at index x and the type of a[x] is byte
		// a[x] may not be assigned to

		emit("# load head address of the string")
		array.emit()       // emit address
		emit("push %%rax") // store address of variable
		index.emit()
		emit("mov %%rax, %%rcx")  // load  index * 1
		emit("pop %%rbx")         // load address of variable
		emit("add %%rcx , %%rbx") // (index * size) + address
		if offset > 0 {
			emit("add $%d,  %%rbx", offset)
		}
		emit("mov (%%rbx), %%rax") // dereference the content of an emelment	} else {
	} else {
		TBI(array.token(), "unable to handle %s", array.getGtype())
	}
}

<<<<<<< HEAD
func emitMapGet(mapType *Gtype) {
	if mapType.typ == G_REL {
		// @TODO handle infinite chain of relations
		mapType = mapType.relation.gtype
	}

=======
func emitMapGet(mapType *Gtype, deref bool) {
>>>>>>> df492696
	emit("# emitMapGet")
	emit("mov $0, %%r13 # init loop counter") // i = 0

	labelBegin := makeLabel()
	labelEnd := makeLabel()
	emit("%s: # begin loop ", labelBegin)

	labelIncr := makeLabel()
	// break if i < len
	emit("cmp %%r11, %%r13") // len > i
	emit("setl %%al")
	emit("movzb %%al, %%eax")
	emit("test %%rax, %%rax")
	emit("mov $0, %%rax") // key not found. set zero value.
	emit("mov $0, %%rcx") // ok = false
	emit("je %s  # jump if false", labelEnd)

	// check if index value matches
	emit("mov %%r13, %%rax")   // i
	emit("imul $16, %%rax")    // i * 16
	emit("mov %%r10, %%rcx")   // head
	emit("add %%rax, %%rcx")   // head + i * 16
	emit("mov (%%rcx), %%rax") // emit index address

	mapKeyType := mapType.mapKey
<<<<<<< HEAD
	mapValueType := mapType.mapValue
	assert(mapKeyType != nil, nil, "key typ should not be nil:" + mapType.String())
=======
>>>>>>> df492696
	if !mapKeyType.isString() {
		emit("mov (%%rax), %%rax") // dereference
	}
	if mapKeyType.isString() {
		emit("push %%r13")
		emit("push %%r11")
		emit("push %%r10")
		emitStringsEqual(true, "%r12", "%rax")
		emit("pop %%r10")
		emit("pop %%r11")
		emit("pop %%r13")
	} else {
		// primitive comparison
		emit("cmp %%r12, %%rax # compare specifiedvalue vs indexvalue")
		emit("sete %%al")
		emit("movzb %%al, %%eax")
	}

	emit("test %%rax, %%rax")
	emit("je %s  # jump if false", labelIncr)

	emit("# Value found!")
	emit("mov 8(%%rcx), %%rax # set the found value address")
	if deref {
		emit("mov (%%rax), %%rax # dereference")
	}
	emit("jmp %s", labelEnd)

	emit("%s: # incr", labelIncr)
	emit("add $1, %%r13") // i++
	emit("jmp %s", labelBegin)

	emit("%s: # end loop", labelEnd)
}

func (e *ExprIndex) emit() {
	emit("# emit *ExprIndex")
	loadCollectIndex(e.collection, e.index, 0)
}

func (e *ExprNilLiteral) emit() {
	emit("mov $0, %%rax # nil literal")
}

func (ast *StmtShortVarDecl) emit() {
	a := &StmtAssignment{
		tok:    ast.tok,
		lefts:  ast.lefts,
		rights: ast.rights,
	}
	a.emit()
}

func (f *ExprFuncRef) emit() {
	emit("mov $1, %%rax") // emit 1 for now.  @FIXME
}

func (e *ExprSlice) emit() {
	e.emitToStack()
	emit("pop %%rcx")
	emit("pop %%rbx")
	emit("pop %%rax")
}

func (e *ExprSlice) emitToStack() {
	emit("# assign to a slice")
	emit("#   emit address of the array")
	e.collection.emit()
	emit("push %%rax") // head of the array
	emit("#   emit low index")
	e.low.emit()
	emit("mov %%rax, %%rcx") // low index
	elmType := e.collection.getGtype().elementType
	size := elmType.getSize()
	assert(size > 0, nil, "size > 0")
	emit("mov $%d, %%rax", size) // size of one element
	emit("imul %%rcx, %%rax")    // index * size
	emit("pop %%rcx")            // head of the array
	emit("add %%rcx , %%rax")    // (index * size) + address
	emit("push %%rax")

	emit("#   calc and set len")

	if e.high == nil {
		e.high = &ExprNumberLiteral{
			val: e.collection.getGtype().length,
		}
	}
	calcLen := &ExprBinop{
		op:    "-",
		left:  e.high,
		right: e.low,
	}
	calcLen.emit()
	emit("push %%rax")

	emit("#   calc and set cap")
	calcCap := &ExprBinop{
		op: "-",
		left: &ExprNumberLiteral{
			val: e.collection.getGtype().length,
		},
		right: e.low,
	}
	calcCap.emit()
	emit("push %%rax")
}

func (e ExprArrayLiteral) emit() {
	errorft(e.token(), "DO NOT EMIT")
}

// https://golang.org/ref/spec#Type_assertions
func (e *ExprTypeAssertion) emit() {
	assert(e.expr.getGtype().getPrimType() == G_INTERFACE, e.token(), "expr must be an Interface type")
	if e.gtype.getPrimType() == G_INTERFACE {
		TBI(e.token(),"")
	} else {
		// if T is not an interface type,
		// x.(T) asserts that the dynamic type of x is identical to the type T.

		e.expr.emit() // emit interface
		// rax(ptr), rbx(typeId of method table), rcx(hashed typeId)
		emit("push %%rax")
		// @TODO DRY with type swtich statement
		typeLabel := groot.getTypeLabel(e.gtype)
		emit("lea .%s(%%rip), %%rax # type: %s", typeLabel, e.gtype)
		emitStringsEqual(true,"%rax", "%rcx")

		emit("mov %%rax, %%rbx") // move flag
		// @TODO consider big data like slice, struct, etd
		emit("pop %%rax") // load ptr
		emit("mov (%%rax), %%rax") // deref
	}
}

func (ast *StmtContinue) emit() {
	assert(ast.stmtFor.labelEndBlock != "",ast.token(), "labelEndLoop should not be empty")
	emit("jmp %s # continue", ast.stmtFor.labelEndBlock)
}

func (ast *StmtBreak) emit() {
	assert(ast.stmtFor.labelEndLoop != "",ast.token(), "labelEndLoop should not be empty")
	emit("jmp %s # break", ast.stmtFor.labelEndLoop)
}

func (ast *StmtExpr) emit() {
	ast.expr.emit()
}

func (ast *StmtDefer) emit() {
	var args []Expr
	switch ast.expr.(type) {
	case *ExprMethodcall:
		call := ast.expr.(*ExprMethodcall)
		args = call.args
	case *ExprFuncallOrConversion:
		call := ast.expr.(*ExprFuncallOrConversion)
		args = call.args
	default:
		errorft(ast.token(), "defer should be a funcall")
	}
	for _, arg := range args {
		arg.emit()
	}
	// @TODO execute funcall
}

func (e *ExprVaArg) emit() {
	TBI(e.token(),"")
}

func (e *ExprConversion) emit() {
	e.expr.emit()
}

func (e *ExprStructLiteral) emit() {
	errorft(e.token(), "This cannot be emitted alone")
}

func (e *ExprTypeSwitchGuard) emit() {
	e.expr.emit()
	emit("mov %%rcx, %%rax # copy type id")
}

func (e *ExprMapLiteral) emit() {
	TBI(e.token(), "")
}

func (ast *ExprMethodcall) getUniqueName() string {
	gtype := ast.receiver.getGtype()
	return getMethodUniqueName(gtype, ast.fname)
}

func (methodCall *ExprMethodcall) getOrigType() *Gtype {
	gtype := methodCall.receiver.getGtype()
	assertNotNil(methodCall.receiver !=nil, methodCall.token())
	assertNotNil(gtype != nil, methodCall.tok)
	assert(gtype.typ == G_REL || gtype.typ == G_POINTER || gtype.typ == G_INTERFACE, methodCall.tok, "method must be an interface or belong to a named type")
	var typeToBeloing *Gtype
	if gtype.typ == G_POINTER {
		typeToBeloing = gtype.origType
		assert(typeToBeloing != nil, methodCall.token(), "shoudl not be nil:" +  gtype.String())
	} else {
		typeToBeloing = gtype
	}
	assert(typeToBeloing.typ == G_REL, methodCall.tok, "method must belong to a named type")
	origType := typeToBeloing.relation.gtype
	//debugf("origType = %v", origType)
	return origType
}

func getRettypes(call Expr) []*Gtype {
	switch call.(type) {
	case *ExprFuncallOrConversion:
		return call.(*ExprFuncallOrConversion).getRettypes()
	case *ExprMethodcall:
		return call.(*ExprMethodcall).getRettypes()
	}
	errorf("no reach here")
	return nil
}

func (funcall *ExprFuncallOrConversion) getRettypes() []*Gtype {
	if funcall.rel.gtype != nil {
		// Conversion
		return []*Gtype{funcall.rel.gtype}
	}

	return funcall.getFuncDef().rettypes
}

func (methodCall *ExprMethodcall) getRettypes() []*Gtype {
	origType := methodCall.getOrigType()
	if origType.typ == G_INTERFACE {
		return origType.imethods[methodCall.fname].rettypes
	} else {
		funcref, ok := origType.methods[methodCall.fname]
		if !ok {
			errorft(methodCall.token(), "method %s is not found in type %s", methodCall.fname, methodCall.receiver.getGtype())
		}
		return funcref.funcdef.rettypes
	}
}

type IrInterfaceMethodCall struct {
	receiver Expr
	methodName identifier
}

func (call *IrInterfaceMethodCall) emit(args []Expr) {
	emit("# emitCall %s", call.methodName)
	if true {
		mapType := &Gtype{
			typ:      G_MAP,
			mapKey:   &Gtype{
				typ: G_STRING,
			},
			mapValue: &Gtype{
				typ: G_STRING,
			},
		}
		emit("# emit typeId")
		emitOffsetLoad(call.receiver, ptrSize, ptrSize)
		emit("imul $8, %%rax")
		emit("push %%rax")
		emit("lea namedTypes(%%rip), %%rax")
		emit("pop %%rcx")
		emit("add %%rcx, %%rax")
		emit("# find method %s", call.methodName)
		emit("mov (%%rax), %%r10") // address of namedTypeN

		emit("mov $128, %%rax")                  // copy len
		emit("mov %%rax, %%r11")                  // copy len

		emit("lea .M%s, %%rax", call.methodName) // index value
		emit("mov %%rax, %%r12") // index value
		emitMapGet(mapType, false)
	}

	emit("push %%rax")

	emit("# setting arguments %v", args)

	receiver := args[0]
	emit("mov $0, %%rax")
	receiverType := receiver.getGtype()
	assert(receiverType.typ == G_REL && receiverType.relation.gtype.typ == G_INTERFACE, nil, "should be interface")

	// dereference: convert an interface value to a concrete value
	receiver.emit()

	emit("mov (%%rax), %%rax")

	emit("push %%rax  # receiver")

	otherArgs := args[1:]
	for i, arg := range otherArgs {
		if _, ok := arg.(*ExprVaArg); ok {
			// skip VaArg for now
			emit("mov $0, %%rax")
		} else {
			arg.emit()
		}
		emit("push %%rax  # argument no %d", i+2)
	}

	for i, _ := range args {
		j := len(args) - 1 - i
		emit("pop %%%s   # argument no %d", RegsForCall[j], j+1)
	}


	emit("pop %%rax")
	emit("call *%%rax")
}

func (methodCall *ExprMethodcall) emitInterfaceMethodCall() {
	args := []Expr{methodCall.receiver}
	for _, arg := range methodCall.args {
		args = append(args, arg)
	}
	call := &IrInterfaceMethodCall{
		receiver: methodCall.receiver,
		methodName : methodCall.fname,
	}
	call.emit(args)
}

func (methodCall *ExprMethodcall) emit() {
	origType := methodCall.getOrigType()
	if origType.typ == G_INTERFACE {
		methodCall.emitInterfaceMethodCall()
		return
	}

	args := []Expr{methodCall.receiver}
	for _, arg := range methodCall.args {
		args = append(args, arg)
	}

	funcref, ok := origType.methods[methodCall.fname]
	if !ok {
		errorft(methodCall.token(), "method %s is not found in type %s", methodCall.fname, methodCall.receiver.getGtype())
	}
	pkgname := funcref.funcdef.pkg
	name := methodCall.getUniqueName()
	var staticCall IrStaticCall =  getPackagedFuncName(pkgname, name)
	staticCall.emit(args)
}

func (funcall *ExprFuncallOrConversion) getFuncDef() *DeclFunc {
	relexpr := funcall.rel.expr
	assertNotNil2(relexpr, funcall.tok, funcall.rel)
	funcref, ok := relexpr.(*ExprFuncRef)
	if !ok {
		errorft(funcall.token(), "Compiler error: funcref is not *ExprFuncRef but %v", funcref, funcall.fname)
	}
	assertNotNil(funcref.funcdef != nil, nil)
	return funcref.funcdef
}

func (e *ExprLen) emit() {
	emit("# emit len()")
	arg := e.arg
	gtype := arg.getGtype()
	switch {
	case gtype.typ == G_ARRAY:
		emit("mov $%d, %%rax", gtype.length)
	case gtype.typ == G_SLICE:
		switch arg.(type) {
		case *Relation:
			emit("# Relation")
			emitOffsetLoad(arg, 8, ptrSize)
		case *ExprStructField:
			emit("# ExprStructField")
			emitOffsetLoad(arg, 8, ptrSize)
		case *ExprIndex:
			emitOffsetLoad(arg, 8, ptrSize)
		case *ExprSliceLiteral:
			emit("# ExprSliceLiteral")
			_arg := arg.(*ExprSliceLiteral)
			length := len(_arg.values)
			emit("mov $%d, %%rax", length)
		case *ExprSlice:
			sliceExpr := arg.(*ExprSlice)
			uop := &ExprBinop{
				op:    "-",
				left:  sliceExpr.high,
				right: sliceExpr.low,
			}
			uop.emit()
		default:
			TBI(arg.token(), "unable to handle %T", arg)
		}
	case gtype.typ == G_MAP:
		switch arg.(type) {
		case *Relation:
			emit("# Relation")
			emitOffsetLoad(arg, 8, ptrSize)
		case *ExprStructField:
			emit("# ExprStructField")
			emitOffsetLoad(arg, 8, ptrSize)
		case *ExprMapLiteral:
			TBI(arg.token(), "unable to handle %T", arg)
		default:
			TBI(arg.token(), "unable to handle %T", arg)
		}
	case gtype.getPrimType() == G_STRING:
		arg.emit()
		emit("mov %%rax, %%rdi")
		emit("mov $0, %%rax")
		emit("call strlen")
	default:
		TBI(arg.token(), "unable to handle %s", gtype)
	}
}

func (funcall *ExprFuncallOrConversion) emit() {
	if funcall.rel.expr == nil && funcall.rel.gtype != nil {
		// Conversion
		conversion := &ExprConversion{
			tok: funcall.token(),
			gtype: funcall.rel.gtype,
			expr: funcall.args[0],
		}
		conversion.emit()
		return
	}

	decl := funcall.getFuncDef() // check existance
	if decl == nil {
		errorft(funcall.token(), "funcdef not found for funcall %s, rel=%v ", funcall.fname, funcall.rel)
	}

	// len()
	if decl == builinLen {
		assert(len(funcall.args) == 1, funcall.token(), "invalid arguments for len()")
		arg := funcall.args[0]
		exprLen := &ExprLen{
			tok: arg.token(),
			arg: arg,
		}
		exprLen.emit()
		return
	}
	var staticCall IrStaticCall = getPackagedFuncName(decl.pkg, funcall.fname)
	staticCall.emit(funcall.args)
}

type IrStaticCall string

func (ircall IrStaticCall) emit(args []Expr) {
	// nothing to do
	emit("# emitCall %s", ircall)

	emit("# setting arguments %v", args)

	for i, arg := range args {
		if _, ok := arg.(*ExprVaArg); ok {
			// skip VaArg for now
			emit("mov $0, %%rax")
		} else {
			arg.emit()
		}
		emit("push %%rax  # argument no %d", i+1)
	}

	for i, _ := range args {
		j := len(args) - 1 - i
		emit("pop %%%s   # argument no %d", RegsForCall[j], j+1)
	}

	emit("mov $0, %%rax")
	emit("call %s", ircall)
}

func emitMainFunc() {
	fname := "main"
	emit(".global	%s", fname)
	emitLabel("%s:", fname)
	emit("push %%rbp")
	emit("mov %%rsp, %%rbp")
	if importOS {
		emit("# set Args")
		emit("mov %%rsi, 0+Args(%%rip)")  // set pointer (**argv)
		emit("mov %%rdi, 8+Args(%%rip)")  // set len (argc)
		emit("mov %%rdi, 16+Args(%%rip)") // set cap (argc)
	}
	emit("")
	emit("mov $0, %%rax")
	emit("call main.main")
	emitFuncEpilogue()
}

func (f *DeclFunc) emit() {
	f.emitPrologue()
	f.body.emit()
	emit("mov $0, %%rax")
	emitFuncEpilogue()
}

func evalIntExpr(e Expr) int {
	switch e.(type) {
	case nil:
		errorf("e is nil")
	case *ExprNumberLiteral:
		return e.(*ExprNumberLiteral).val
	case *ExprVariable:
		errorft(e.token(), "variable cannot be inteppreted at compile time")
	case *Relation:
		return evalIntExpr(e.(*Relation).expr)
	case *ExprBinop:
		binop := e.(*ExprBinop)
		switch binop.op {
		case "+":
			return evalIntExpr(binop.left) + evalIntExpr(binop.right)
		case "-":
			return evalIntExpr(binop.left) - evalIntExpr(binop.right)
		case "*":
			return evalIntExpr(binop.left) * evalIntExpr(binop.right)

		}
	case *ExprConstVariable:
		return evalIntExpr(e.(*ExprConstVariable).val)
	default:
		errorft(e.token(), "unkown type %T", e)
	}
	return 0
}

// gloabal var which should be initialized with zeros
// https://en.wikipedia.org/wiki/.bss
func (decl *DeclVar) emitBss() {
	// https://sourceware.org/binutils/docs-2.30/as/Lcomm.html#Lcomm
	emit(".lcomm %s, %d", decl.variable.varname, decl.variable.getGtype().getSize())
}

func (e *ExprStructLiteral) lookup(fieldname identifier) Expr {
	for _, field := range e.fields {
		if field.key == fieldname {
			return field.value
		}
	}

	return nil
}

func emitGlobalDeclInit(ptok *Token /* left type */, gtype *Gtype, value /* nullable */ Expr, containerName string) {
	if gtype.typ == G_ARRAY {
		arrayliteral, ok := value.(*ExprArrayLiteral)
		var values []Expr
		if ok {
			values = arrayliteral.values
		}
		assert(ok || arrayliteral == nil, ptok, fmt.Sprintf("*ExprArrayLiteral expected, but got %T", value))
		elmType := gtype.elementType
		assertNotNil(elmType != nil, nil)
		for i := 0; i < gtype.length; i++ {
			selector := fmt.Sprintf("%s[%d]", containerName, i)
			if i >= len(values) {
				// zero value
				emitGlobalDeclInit(ptok, elmType, nil, selector)
			} else {
				value := arrayliteral.values[i]
				assertNotNil(value != nil, nil)
				size := elmType.getSize()
				if size == 8 {
					if value.getGtype().typ == G_STRING {
						stringLiteral, ok := value.(*ExprStringLiteral)
						assert(ok, nil, "ok")
						emit(".quad .%s # %s", stringLiteral.slabel)
					} else {
						emit(".quad %d # %s %s", evalIntExpr(value), value.getGtype(), selector)
					}
				} else if size == 1 {
					emit(".byte %d", evalIntExpr(value))
				} else {
					emitGlobalDeclInit(ptok, gtype.elementType, value, selector)
				}
			}
		}
	} else if gtype.typ == G_SLICE {
		switch value.(type) {
		case *ExprSliceLiteral:
			// initialize a hidden array
			lit := value.(*ExprSliceLiteral)
			lit.invisiblevar.varname = identifier(fmt.Sprintf("$hiddenArray$%d", getHidddenArrayId()))
			emit(".quad %s", lit.invisiblevar.varname)      // address of the hidden array
			emit(".quad %d", lit.invisiblevar.gtype.length) // len
			emit(".quad %d", lit.invisiblevar.gtype.length) // cap
			arrayLiteral := &ExprArrayLiteral{
				gtype:  lit.invisiblevar.gtype,
				values: lit.values,
			}
			arrayDecl := &DeclVar{
				tok:      ptok,
				variable: lit.invisiblevar,
				initval:  arrayLiteral,
			}
			arrayDecl.emitGlobal()

		default:
			TBI(ptok, "unable to handle %s", gtype)
		}
	} else if gtype.typ == G_MAP {
		// @TODO
		emit(".quad 0")
		emit(".quad 0")
		emit(".quad 0")
	} else if gtype == gBool || (gtype.typ == G_REL && gtype.relation.gtype == gBool) {
		if value == nil {
			// zero value
			emit(".quad %d # %s %s", 0, gtype, containerName)
			return
		}
		val := evalIntExpr(value)
		emit(".quad %d # %s %s", val, gtype, containerName)
	} else if gtype.typ == G_REL && gtype.relation.gtype.typ == G_STRUCT {
		containerName = containerName + "." + string(gtype.relation.name)
		gtype.relation.gtype.calcStructOffset()
		for _, field := range gtype.relation.gtype.fields {
			if value == nil {
				emitGlobalDeclInit(ptok, field, nil, containerName+"."+string(field.fieldname))
				continue
			}
			structLiteral, ok := value.(*ExprStructLiteral)
			assert(ok, nil, "ok:"+containerName)
			value := structLiteral.lookup(field.fieldname)
			if value == nil {
				// zero value
				//continue
			}
			gtype := field
			emitGlobalDeclInit(ptok, gtype, value, containerName+"."+string(field.fieldname))
		}
	} else {
		var val int
		switch value.(type) {
		case nil:
			emit(".quad %d # %s %s zero value", 0, gtype, containerName)
		case *ExprNumberLiteral:
			val = value.(*ExprNumberLiteral).val
			emit(".quad %d # %s %s", val, gtype, containerName)
		case *ExprConstVariable:
			val = evalIntExpr(value)
			emit(".quad %d # %s ", val, gtype)
		case *ExprStringLiteral:
			stringLiteral := value.(*ExprStringLiteral)
			emit(".quad .%s", stringLiteral.slabel)
		case *Relation:
			emit(".quad 0 # TBI") // TBI
		case *ExprUop:
			uop := value.(*ExprUop)
			assert(uop.op == "&", ptok, "only uop & is allowed")
			emit(".quad hiddenStruct1") // @TODO
		default:
			TBI(ptok, "unable to handle %T", value)
		}
	}
}

func (decl *DeclVar) emitGlobal() {
	assert(decl.variable.isGlobal, nil, "should be global")
	assertNotNil(decl.variable.gtype != nil, nil)

	if decl.initval == nil {
		decl.emitBss()
		return
	}

	ptok := decl.token()
	gtype := decl.variable.gtype
	right := decl.initval

	emitLabel("%s: # %s", decl.variable.varname, gtype)
	emitGlobalDeclInit(ptok, gtype, right, "")
}

type IrRoot struct {
	vars           []*DeclVar
	funcs          []*DeclFunc
	stringLiterals []*ExprStringLiteral
	methodTable    map[int][]string
	hashedTypes    map[string]int
}

var groot *IrRoot

func (root *IrRoot) getTypeLabel(gtype *Gtype) string {
	dtypeId := root.hashedTypes[gtype.String()]
	label := fmt.Sprintf("DT%d", dtypeId)
	return label
}

func (root *IrRoot) emit() {
	groot = root
	// generate code
	emit(".data")

	emit("")
	emitComment("STRING LITERALS")
	for id, ast := range root.stringLiterals {
		ast.slabel = fmt.Sprintf("S%d", id)
		emitLabel(".%s:", ast.slabel)
		// https://sourceware.org/binutils/docs-2.30/as/String.html#String
		// the assembler marks the end of each string with a 0 byte.
		emit(".string \"%s\"", ast.val)
	}

	emit("")
	emitComment("Dinamic Types")
	var dtypeId int // 0 means nil
	for hashedType, _ := range root.hashedTypes {
		dtypeId++
		root.hashedTypes[hashedType] = dtypeId
		label := fmt.Sprintf("DT%d", dtypeId)
		emitLabel(".%s:", label)
		emit(".string \"%s\"", hashedType)
	}

	emitComment("Method table")

	emitLabel("%s:", "namedTypes")
	emit(".quad 0 # typeId:0")
	for i:= 1; i <= len(root.methodTable); i++ {
		emit(".quad namedType%d # typeId:%d, %s", i, i, root.methodTable[i])
	}

	var shortMethodNames map[string]string = map[string]string{}

	for i:= 1; i <= len(root.methodTable); i++ {
		emitLabel("namedType%d:", i)
		for _, methodNameFull := range root.methodTable[i] {
			splitted := strings.Split(methodNameFull, "$")
			shortMethodName := splitted[1]
			emit(".quad .M%s # key", shortMethodName)
			emit(".quad %s # method", methodNameFull)
			shortMethodNames[shortMethodName] = shortMethodName
		}
	}

	emitComment("METHOD NAMES")
	for shortMethodName := range shortMethodNames {
		emitLabel(".M%s:", shortMethodName)
		emit(".string \"%s\"", shortMethodName)
	}

	emitComment("GLOBAL VARS")
	emit("")
	for _, vardecl := range root.vars {
		vardecl.emitGlobal()
	}

	emitComment("FUNCTIONS")
	emit(".text")
	for _, funcdecl := range root.funcs {
		funcdecl.emit()
	}
	emitMainFunc()
}
<|MERGE_RESOLUTION|>--- conflicted
+++ resolved
@@ -2015,16 +2015,12 @@
 	}
 }
 
-<<<<<<< HEAD
-func emitMapGet(mapType *Gtype) {
+func emitMapGet(mapType *Gtype, deref bool) {
 	if mapType.typ == G_REL {
 		// @TODO handle infinite chain of relations
 		mapType = mapType.relation.gtype
 	}
 
-=======
-func emitMapGet(mapType *Gtype, deref bool) {
->>>>>>> df492696
 	emit("# emitMapGet")
 	emit("mov $0, %%r13 # init loop counter") // i = 0
 
@@ -2050,11 +2046,7 @@
 	emit("mov (%%rcx), %%rax") // emit index address
 
 	mapKeyType := mapType.mapKey
-<<<<<<< HEAD
-	mapValueType := mapType.mapValue
 	assert(mapKeyType != nil, nil, "key typ should not be nil:" + mapType.String())
-=======
->>>>>>> df492696
 	if !mapKeyType.isString() {
 		emit("mov (%%rax), %%rax") // dereference
 	}
